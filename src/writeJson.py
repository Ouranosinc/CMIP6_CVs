#!/bin/env python
# -*- coding: utf-8 -*-
"""
Created on Mon Jul 11 14:12:21 2016

Paul J. Durack 11th July 2016

This script generates all controlled vocabulary (CV) json files residing this this subdirectory

PJD 11 Jul 2016    - Started
PJD 12 Jul 2016    - Read experiments from https://github.com/PCMDI/cmip6-cmor-tables/blob/CMIP6_CV/Tables/CMIP6_CV.json
PJD 12 Jul 2016    - Format tweaks and typo corrections
PJD 12 Jul 2016    - Added source_id ('GFDL-CM2-1': 'GFDL CM2.1' as example)
PJD 12 Jul 2016    - Corrected mip_era to be CMIP6-less
PJD 12 Jul 2016    - Indent/format cleanup
PJD 13 Jul 2016    - Further tweaks to cleanup experiment json
PJD 13 Jul 2016    - Added required_global_attributes (Denis Nadeau)
PJD 13 Jul 2016    - Further tweaks to resolve specifics https://github.com/WCRP-CMIP/CMIP6_CVs/issues/1
PJD 13 Jul 2016    - Updating institution following https://github.com/WCRP-CMIP/CMIP6_CVs/issues/3
PJD 13 Jul 2016    - Further tweaks to institution
PJD 14 Jul 2016    - Updated source_id to include institution https://github.com/WCRP-CMIP/CMIP6_CVs/issues/8
PJD 14 Jul 2016    - Renamed experiment to experiment_id https://github.com/WCRP-CMIP/CMIP6_CVs/issues/10
PJD 14 Jul 2016    - Renamed institution to institution_id https://github.com/WCRP-CMIP/CMIP6_CVs/issues/12
PJD 14 Jul 2016    - Added coordinate https://github.com/WCRP-CMIP/CMIP6_CVs/issues/7
PJD 14 Jul 2016    - Added grid https://github.com/WCRP-CMIP/CMIP6_CVs/issues/6
PJD 14 Jul 2016    - Added formula_terms https://github.com/WCRP-CMIP/CMIP6_CVs/issues/5
PJD 15 Jul 2016    - Added further cleanup of imported dictionaries
PJD 20 Jul 2016    - Updated VolMIP experiment info https://github.com/WCRP-CMIP/CMIP6_CVs/issues/19
PJD 11 Aug 2016    - Added readJsonCreateDict function
PJD 11 Aug 2016    - Converted experiment_id source from github
PJD 11 Aug 2016    - Updated frequency to include 1hrClimMon https://github.com/WCRP-CMIP/CMIP6_CVs/issues/24
PJD 11 Aug 2016    - Updated LUMIP experiment names https://github.com/WCRP-CMIP/CMIP6_CVs/issues/27
PJD 15 Aug 2016    - Update experiment_id to be self-consistent (LUMIP renames complete)
PJD 15 Aug 2016    - Converted readJsonCreateDict to source from durolib
PJD 15 Aug 2016    - Further tweaks to LUMIP experiment_id @dlawrenncar https://github.com/WCRP-CMIP/CMIP6_CVs/issues/27
PJD 25 Aug 2016    - Added license https://github.com/WCRP-CMIP/CMIP6_CVs/issues/35
PJD 25 Aug 2016    - Updated source_id contents and format https://github.com/WCRP-CMIP/CMIP6_CVs/issues/34
PJD 25 Aug 2016    - Add CV name to json structure https://github.com/WCRP-CMIP/CMIP6_CVs/issues/36
PJD 26 Aug 2016    - Add repo version/metadata https://github.com/WCRP-CMIP/CMIP6_CVs/issues/28
PJD 31 Aug 2016    - Added mip_era to source_id
PJD 31 Aug 2016    - Correct repo user info
PJD 31 Aug 2016    - Remove CMIP6_variable.json from repo https://github.com/WCRP-CMIP/CMIP6_CVs/issues/45
PJD  1 Sep 2016    - Updated version info to per file (was repo) https://github.com/WCRP-CMIP/CMIP6_CVs/issues/28
PJD  1 Sep 2016    - Automated update of html
PJD 15 Sep 2016    - Further tweaks to version info https://github.com/WCRP-CMIP/CMIP6_CVs/issues/28
PJD 15 Sep 2016    - Updated source_id to maintain consistency with ES-DOCs https://github.com/WCRP-CMIP/CMIP6_CVs/issues/53
PJD 28 Sep 2016    - Correct activity_id to MIP -> CMIP typo https://github.com/WCRP-CMIP/CMIP6_CVs/issues/57
PJD 28 Sep 2016    - Add new grid_label entries https://github.com/WCRP-CMIP/CMIP6_CVs/issues/49
PJD  3 Oct 2016    - Added "cohort" to source_id ACCESS-1-0 example https://github.com/WCRP-CMIP/CMIP6_CVs/issues/64
PJD  3 Oct 2016    - Added institution_id NUIST https://github.com/WCRP-CMIP/CMIP6_CVs/issues/63
PJD  4 Oct 2016    - Added institution_id NIMS-KMA https://github.com/WCRP-CMIP/CMIP6_CVs/issues/67
PJD  4 Oct 2016    - Revised tiers for AerChemMIP experiments https://github.com/WCRP-CMIP/CMIP6_CVs/issues/69
PJD  4 Oct 2016    - Added AerChemMIP experiments piClim-SO2 piClim-OC piClim-NH3 https://github.com/WCRP-CMIP/CMIP6_CVs/issues/68
PJD  1 Nov 2016    - Update to upstream sources; Convert to per-file commits
PJD  1 Nov 2016    - Add PCMDI-test-1-0 to source_id https://github.com/WCRP-CMIP/CMIP6_CVs/issues/102
PJD  2 Nov 2016    - Add CSIR to institution_id https://github.com/WCRP-CMIP/CMIP6_CVs/issues/100
PJD  2 Nov 2016    - Update BNU institution_id https://github.com/WCRP-CMIP/CMIP6_CVs/issues/98
PJD  2 Nov 2016    - Add EC-Earth-Consortium to institution_id https://github.com/WCRP-CMIP/CMIP6_CVs/issues/90
PJD  2 Nov 2016    - Update MIROC institution_id https://github.com/WCRP-CMIP/CMIP6_CVs/issues/89
PJD  2 Nov 2016    - Add CCCR-IITM to institution_id and IITM-ESM to source_id https://github.com/WCRP-CMIP/CMIP6_CVs/issues/96
PJD  2 Nov 2016    - Update deforest-globe experiment_id https://github.com/WCRP-CMIP/CMIP6_CVs/issues/97
PJD  2 Nov 2016    - Remove RFMIP experiment_ids piClim-aerO3x0p1 and piClim-aerO3x2 https://github.com/WCRP-CMIP/CMIP6_CVs/issues/79
PJD  2 Nov 2016    - Revise RFMIP experiment_ids hist-all-spAerO3 and hist-spAerO3 https://github.com/WCRP-CMIP/CMIP6_CVs/issues/80
PJD  2 Nov 2016    - Revise RFMIP experiment_ids capitalization https://github.com/WCRP-CMIP/CMIP6_CVs/issues/81
PJD  2 Nov 2016    - Revise RFMIP experiment_ids spAerO3 -> spAer https://github.com/WCRP-CMIP/CMIP6_CVs/issues/82
PJD  2 Nov 2016    - Revise experiment_id ssp370 to include activity_id AerChemMIP https://github.com/WCRP-CMIP/CMIP6_CVs/issues/77
PJD  2 Nov 2016    - Revise experiment_id volc-cluster-mill https://github.com/WCRP-CMIP/CMIP6_CVs/issues/75
PJD  2 Nov 2016    - Revise experiment_id instances of LND -> LAND https://github.com/WCRP-CMIP/CMIP6_CVs/issues/74
PJD  2 Nov 2016    - Add experiment_id ism-ctrl-std https://github.com/WCRP-CMIP/CMIP6_CVs/issues/103
PJD  2 Nov 2016    - Add experiment_id ism-asmb-std https://github.com/WCRP-CMIP/CMIP6_CVs/issues/104
PJD  2 Nov 2016    - Add experiment_id ism-bsmb-std https://github.com/WCRP-CMIP/CMIP6_CVs/issues/105
PJD  3 Nov 2016    - Deal with invalid source_type syntax, rogue ","
PJD  8 Nov 2016    - Add CNRM to institution_id https://github.com/WCRP-CMIP/CMIP6_CVs/issues/129
PJD  8 Nov 2016    - Revise source_type https://github.com/WCRP-CMIP/CMIP6_CVs/issues/131
PJD 15 Nov 2016    - Remove coordinate, formula_terms and grids from repo https://github.com/WCRP-CMIP/CMIP6_CVs/issues/139
PJD 15 Nov 2016    - Rename grid_resolution to nominal_resolution and add new entries https://github.com/WCRP-CMIP/CMIP6_CVs/issues/141
PJD 15 Nov 2016    - Add MESSy-Consortium to institution_id https://github.com/WCRP-CMIP/CMIP6_CVs/issues/138
PJD 16 Nov 2016    - Revise AerChemMIP experiment model configurations https://github.com/WCRP-CMIP/CMIP6_CVs/issues/78
PJD 16 Nov 2016    - Add source_id VRESM-1-0 https://github.com/WCRP-CMIP/CMIP6_CVs/issues/101
PJD 17 Nov 2016    - Revise grid_label to include Antarctica and Greenland https://github.com/WCRP-CMIP/CMIP6_CVs/issues/130
PJD 21 Nov 2016    - Revise institution_id NCC https://github.com/WCRP-CMIP/CMIP6_CVs/issues/83
PJD 21 Nov 2016    - Revise experiment_id 1pctCO2Ndep https://github.com/WCRP-CMIP/CMIP6_CVs/issues/73
PJD 21 Nov 2016    - Register source_id BNU-ESM-1-1 https://github.com/WCRP-CMIP/CMIP6_CVs/issues/99
PJD 21 Nov 2016    - Register source_id EC-Earth-3 https://github.com/WCRP-CMIP/CMIP6_CVs/issues/91
PJD 21 Nov 2016    - Register source_id EC-Earth-3-HR https://github.com/WCRP-CMIP/CMIP6_CVs/issues/92
PJD 21 Nov 2016    - Register source_id EC-Earth-3-LR https://github.com/WCRP-CMIP/CMIP6_CVs/issues/93
PJD 21 Nov 2016    - source_id cleanup, particularly for IITM-ESM https://github.com/WCRP-CMIP/CMIP6_CVs/issues/96
PJD 21 Nov 2016    - Register institution_id CNRM-CERFACS https://github.com/WCRP-CMIP/CMIP6_CVs/issues/115
PJD 28 Nov 2016    - Register source_id NorESM2-LME https://github.com/WCRP-CMIP/CMIP6_CVs/issues/84
PJD 28 Nov 2016    - Register source_id NorESM2-MH https://github.com/WCRP-CMIP/CMIP6_CVs/issues/85
PJD 28 Nov 2016    - Register source_id NorESM2-LMEC https://github.com/WCRP-CMIP/CMIP6_CVs/issues/86
PJD 28 Nov 2016    - Register source_id NorESM2-HH https://github.com/WCRP-CMIP/CMIP6_CVs/issues/87
PJD 28 Nov 2016    - Register source_id NorESM2-MM https://github.com/WCRP-CMIP/CMIP6_CVs/issues/88
PJD 28 Nov 2016    - Register source_id NorESM2-LM https://github.com/WCRP-CMIP/CMIP6_CVs/issues/156
PJD 28 Nov 2016    - Revise multiple source_id NorESM* https://github.com/WCRP-CMIP/CMIP6_CVs/issues/156
PJD  7 Dec 2016    - Update activity_id for experiment_id ssp370 https://github.com/WCRP-CMIP/CMIP6_CVs/issues/169#issuecomment-264726036
PJD  7 Dec 2016    - Add experiment_id 1pctCO2-4xext https://github.com/WCRP-CMIP/CMIP6_CVs/issues/170
PJD  7 Dec 2016    - Add institution_id html https://github.com/WCRP-CMIP/CMIP6_CVs/issues/172
PJD 14 Dec 2016    - Add frequency_id 1hr https://github.com/WCRP-CMIP/CMIP6_CVs/issues/178
PJD 14 Dec 2016    - Add source_id GISS-E2-1 variants https://github.com/WCRP-CMIP/CMIP6_CVs/issues/177
PJD  3 Jan 2017    - Add institution_id NERC https://github.com/WCRP-CMIP/CMIP6_CVs/issues/183
PJD  3 Jan 2017    - Update source_id EC-Earth-3-LR https://github.com/WCRP-CMIP/CMIP6_CVs/issues/93
PJD  3 Jan 2017    - Register source_id EC-Earth-3-CC https://github.com/WCRP-CMIP/CMIP6_CVs/issues/94
PJD  3 Jan 2017    - Register source_ids HadGEM3*4 and UKESM1*2 https://github.com/WCRP-CMIP/CMIP6_CVs/issues/184
PJD  3 Jan 2017    - Revise CMIP6 license text https://github.com/WCRP-CMIP/CMIP6_CVs/issues/133
PJD  3 Jan 2017    - Register source_ids CNRM-ESM2*2 and CNRM-CM6*2 https://github.com/WCRP-CMIP/CMIP6_CVs/issues/115
PJD  5 Jan 2017    - Revise multiple CNRM source_ids atmospheric chemistry entry https://github.com/WCRP-CMIP/CMIP6_CVs/issues/115
PJD  5 Jan 2017    - Register multiple EC-Earth3 source_ids https://github.com/WCRP-CMIP/CMIP6_CVs/issues/191
PJD  5 Jan 2017    - Update DCPP experiment_ids https://github.com/WCRP-CMIP/CMIP6_CVs/issues/1#issuecomment-268357110
PJD 10 Jan 2017    - Register multiple EC-Earth3 source_ids https://github.com/WCRP-CMIP/CMIP6_CVs/issues/195, 196, 197
PJD 13 Jan 2017    - Update table_id to reflect Data Request V1.0 https://github.com/WCRP-CMIP/CMIP6_CVs/issues/199
PJD 18 Jan 2017    - Update experiment_id highres-future start_year https://github.com/WCRP-CMIP/CMIP6_CVs/issues/201
PJD 18 Jan 2017    - Add experiment_id spinup-1950 https://github.com/WCRP-CMIP/CMIP6_CVs/issues/202
PJD 19 Jan 2017    - Update institution_id FIO -> FIO-SOA https://github.com/WCRP-CMIP/CMIP6_CVs/issues/205
PJD 21 Jan 2017    - Register institution_id AWI https://github.com/WCRP-CMIP/CMIP6_CVs/issues/207
PJD 21 Jan 2017    - Register source_id AWI-CM https://github.com/WCRP-CMIP/CMIP6_CVs/issues/210
PJD 23 Jan 2017    - Update institution_id FIO-SOA -> FIO-RONM https://github.com/WCRP-CMIP/CMIP6_CVs/issues/209
PJD 23 Jan 2017    - Register source_id MRI-ESM2-0 https://github.com/WCRP-CMIP/CMIP6_CVs/issues/208
PJD 23 Jan 2017    - Revise experiment_id values for ISMIP https://github.com/WCRP-CMIP/CMIP6_CVs/issues/168
PJD 23 Jan 2017    - Revise source_id MRI-ESM2-0 https://github.com/WCRP-CMIP/CMIP6_CVs/issues/208
PJD 30 Jan 2017    - Register source_id EMAC-2-53-AerChem https://github.com/WCRP-CMIP/CMIP6_CVs/issues/217
PJD 31 Jan 2017    - Revise source_id EMAC-2-53-AerChem https://github.com/WCRP-CMIP/CMIP6_CVs/issues/217
PJD  6 Feb 2017    - Revise license details
PJD  6 Feb 2017    - Register source_id AWI-CM https://github.com/WCRP-CMIP/CMIP6_CVs/issues/210
PJD  6 Feb 2017    - Revise multiple EC-Earth3 source_ids https://github.com/WCRP-CMIP/CMIP6_CVs/issues/191
PJD 27 Feb 2017    - Update license info
PJD 27 Feb 2017    - Register institution_id THU https://github.com/WCRP-CMIP/CMIP6_CVs/issues/225
PJD 27 Feb 2017    - Register source_id CIESM https://github.com/WCRP-CMIP/CMIP6_CVs/issues/226
PJD  3 Mar 2017    - Register source_id MRI-ESM2-0 https://github.com/WCRP-CMIP/CMIP6_CVs/issues/234
PJD  3 Mar 2017    - Register source_id MIROC6 https://github.com/WCRP-CMIP/CMIP6_CVs/issues/229
PJD  3 Mar 2017    - Update all source_id cohort entries https://github.com/WCRP-CMIP/CMIP6_CVs/issues/230
PJD  7 Mar 2017    - Register source_id EMAC-2-53-Vol https://github.com/WCRP-CMIP/CMIP6_CVs/issues/231
PJD  7 Mar 2017    - Register source_ids MIROC-ES and NICAM variants https://github.com/WCRP-CMIP/CMIP6_CVs/pull/238
PJD  7 Mar 2017    - Update experiment_id from external xlsx https://github.com/WCRP-CMIP/CMIP6_CVs/issues/1, 61, 136, 137
PJD 14 Mar 2017    - Update source_id ACCESS-1-0 template
PJD 17 Mar 2017    - Cleanup required_global_attributes https://github.com/WCRP-CMIP/CMIP6_CVs/issues/250
PJD 17 Mar 2017    - Augment source_id info request https://github.com/WCRP-CMIP/CMIP6_CVs/issues/249
PJD 20 Mar 2017    - Register institution_id CAMS https://github.com/WCRP-CMIP/CMIP6_CVs/issues/245
PJD 22 Mar 2017    - Revise experiment_id names and details for 2 RFMIP experiments https://github.com/WCRP-CMIP/CMIP6_CVs/issues/258
PJD 29 Mar 2017    - Revise experiment_id piClim-aer https://github.com/WCRP-CMIP/CMIP6_CVs/issues/261
PJD  5 Apr 2017    - Remove deprecated table_id entries https://github.com/WCRP-CMIP/CMIP6_CVs/issues/266
PJD  5 Apr 2017    - Convert experiment_id parent* entries to list https://github.com/WCRP-CMIP/CMIP6_CVs/issues/267
PJD  7 Apr 2017    - Register GFDL source_ids https://github.com/WCRP-CMIP/CMIP6_CVs/issues/244
PJD  7 Apr 2017    - Register source_id CAMS_CSM1-0 https://github.com/WCRP-CMIP/CMIP6_CVs/issues/246
PJD  8 Apr 2017    - Update multiple NorESM source_ids https://github.com/WCRP-CMIP/CMIP6_CVs/issues/259
PJD  8 Apr 2017    - Update html markup https://github.com/WCRP-CMIP/CMIP6_CVs/issues/248
PJD 10 Apr 2017    - Revise source_id NorESM2-MH https://github.com/WCRP-CMIP/CMIP6_CVs/issues/259
PJD 12 Apr 2017    - Revise frequency to include yrClim https://github.com/WCRP-CMIP/CMIP6_CVs/issues/281
PJD 12 Apr 2017    - Add missing activity_id values https://github.com/WCRP-CMIP/CMIP6_CVs/issues/276
PJD 17 Apr 2017    - Register institution_id INPE https://github.com/WCRP-CMIP/CMIP6_CVs/issues/286
PJD 17 Apr 2017    - Register institution_id CMCC https://github.com/WCRP-CMIP/CMIP6_CVs/issues/284
PJD 17 Apr 2017    - Update realm format https://github.com/WCRP-CMIP/CMIP6_CVs/issues/285
PJD 18 Apr 2017    - Reconfigure source_id format to reflect all model components https://github.com/WCRP-CMIP/CMIP6_CVs/issues/264
PJD 18 Apr 2017    - Reconfigure json_to_html to deal with new source_id format
PJD 20 Apr 2017    - Revise AWI-CM source_id https://github.com/WCRP-CMIP/CMIP6_CVs/issues/210
PJD 21 Apr 2017    - Clean up None instances in source_id https://github.com/WCRP-CMIP/CMIP6_CVs/issues/301
PJD 21 Apr 2017    - Register source_id CMCC-CM2-SR5 https://github.com/WCRP-CMIP/CMIP6_CVs/issues/292
PJD 21 Apr 2017    - Register source_id CMCC-CM2-HR5 and correct ocean entry for CMCC-CM2-SR5 https://github.com/WCRP-CMIP/CMIP6_CVs/issues/293
PJD 21 Apr 2017    - Register source_id CMCC-CM2-HR4 https://github.com/WCRP-CMIP/CMIP6_CVs/issues/294
PJD 21 Apr 2017    - Register source_id CMCC-CM2-VHR4 https://github.com/WCRP-CMIP/CMIP6_CVs/issues/295
PJD 21 Apr 2017    - Register source_id CMCC-ESM2-SR5 https://github.com/WCRP-CMIP/CMIP6_CVs/issues/296
PJD 21 Apr 2017    - Register source_id CMCC-ESM2-HR5 https://github.com/WCRP-CMIP/CMIP6_CVs/issues/297
PJD 21 Apr 2017    - Revise CMCC source_id atmos entries (issues 292-294)
PJD 24 Apr 2017    - Revise source_id EMAC-2-53-AerChem https://github.com/WCRP-CMIP/CMIP6_CVs/issues/257
PJD 24 Apr 2017    - Revise source_id Revise source_id BNU-ESM-1-1 https://github.com/WCRP-CMIP/CMIP6_CVs/issues/99
PJD 25 Apr 2017    - Register source_id BESM-2-7 https://github.com/WCRP-CMIP/CMIP6_CVs/issues/287
PJD 26 Apr 2017    - Revise source_id CIESM https://github.com/WCRP-CMIP/CMIP6_CVs/issues/226
PJD 26 Apr 2017    - Revise source_id BESM-2-7 https://github.com/WCRP-CMIP/CMIP6_CVs/issues/287
PJD 11 May 2017    - Revise GFDL source_ids https://github.com/WCRP-CMIP/CMIP6_CVs/issues/318
PJD 11 May 2017    - Revise source_id AWI-CM-1-0 https://github.com/WCRP-CMIP/CMIP6_CVs/issues/319
PJD 11 May 2017    - Register multiple AWI source_ids https://github.com/WCRP-CMIP/CMIP6_CVs/issues/320-322
PJD 17 May 2017    - Revise source_id EMAC-2-53-Vol https://github.com/WCRP-CMIP/CMIP6_CVs/issues/231
PJD 27 May 2017    - Rename and revise sspxy to ssp119 https://github.com/WCRP-CMIP/CMIP6_CVs/issues/329
PJD 27 May 2017    - Revise source_id CanESM5 https://github.com/WCRP-CMIP/CMIP6_CVs/issues/330
PJD 30 May 2017    - Revise institution_id NCAR https://github.com/WCRP-CMIP/CMIP6_CVs/issues/335
PJD 30 May 2017    - Remove frequency 3hrClim https://github.com/WCRP-CMIP/CMIP6_CVs/issues/334
PJD  6 Jun 2017    - Revise multiple CNRM source_ids and CNRM-CERFACS institution_id https://github.com/WCRP-CMIP/CMIP6_CVs/issues/115
PJD 14 Jun 2017    - Revise multiple EC-EARTH3 source_ids https://github.com/WCRP-CMIP/CMIP6_CVs/issues/191
PJD 14 Jun 2017    - Revise frequency decadal to dec https://github.com/WCRP-CMIP/CMIP6_CVs/issues/338
PJD 14 Jun 2017    - Rename experiment_id highresSST-4co2 -> highresSST-4xCO2 https://github.com/WCRP-CMIP/CMIP6_CVs/issues/341
PJD 14 Jun 2017    - Update frequency format with identifiers -> highresSST-4xCO2 https://github.com/WCRP-CMIP/CMIP6_CVs/issues/342
PJD 14 Jun 2017    - Rename experiment_id lfmip-pdL-princeton -> lfmip-pdLC-princeton https://github.com/WCRP-CMIP/CMIP6_CVs/issues/344
PJD 15 Jun 2017    - Correct experiment_id typo AeroChemMIP -> AerChemMIP in EC-Earth3-AerChem https://github.com/WCRP-CMIP/CMIP6_CVs/issues/352
PJD 15 Jun 2017    - Revise source_id MRI-ESM2-0 https://github.com/WCRP-CMIP/CMIP6_CVs/issues/351
PJD 15 Jun 2017    - Revise multiple NASA-GISS source_id values https://github.com/WCRP-CMIP/CMIP6_CVs/issues/177
PJD 19 Jun 2017    - Revise INM institution_id https://github.com/WCRP-CMIP/CMIP6_CVs/issues/357
PJD 26 Jun 2017    - Register source_id INM-CM5-0 https://github.com/WCRP-CMIP/CMIP6_CVs/issues/358
PJD 26 Jun 2017    - Register source_id INM-CM4-8 https://github.com/WCRP-CMIP/CMIP6_CVs/issues/359
PJD 26 Jun 2017    - Register source_id INM-CM5-H https://github.com/WCRP-CMIP/CMIP6_CVs/issues/361
PJD 27 Jun 2017    - Revise multiple MOHC source_id entries https://github.com/WCRP-CMIP/CMIP6_CVs/issues/184, 343
PJD 27 Jun 2017    - Fix INM source_id formatting https://github.com/WCRP-CMIP/CMIP6_CVs/issues/358, 359, 361
PJD 27 Jun 2017    - Correct source_type BGCM to BGC https://github.com/WCRP-CMIP/CMIP6_CVs/issues/366
PJD 27 Jun 2017    - Remove unregistered institution_id entries (no source_id registrations) https://github.com/WCRP-CMIP/CMIP6_CVs/issues/362
PJD 29 Jun 2017    - Revise source_id IITM-ESM https://github.com/WCRP-CMIP/CMIP6_CVs/issues/96
PJD 29 Jun 2017    - Revise multiple CNRM source_id values https://github.com/WCRP-CMIP/CMIP6_CVs/issues/115
PJD 29 Jun 2017    - Revise multiple MPI source_id values https://github.com/WCRP-CMIP/CMIP6_CVs/issues/197
PJD 29 Jun 2017    - Delete source_type ESM https://github.com/WCRP-CMIP/CMIP6_CVs/issues/370
PJD 29 Jun 2017    - Correct source_id UKESM1-0-LL activity_participation error https://github.com/WCRP-CMIP/CMIP6_CVs/issues/371
PJD  5 Jul 2017    - Revise source_id CNRM-CM6-1 https://github.com/WCRP-CMIP/CMIP6_CVs/issues/115
PJD 10 Jul 2017    - Revise multiple MPI source_id values https://github.com/WCRP-CMIP/CMIP6_CVs/issues/197
PJD 12 Jul 2017    - Revise multiple MOHC source_id values https://github.com/WCRP-CMIP/CMIP6_CVs/issues/184
PJD 17 Jul 2017    - Revise EC-EARTH3-HR source_id ocean description https://github.com/WCRP-CMIP/CMIP6_CVs/issues/191
PJD 26 Jul 2017    - Revise multiple MIROC source_id values https://github.com/WCRP-CMIP/CMIP6_CVs/issues/229
PJD 26 Jul 2017    - Register institution_id SNU https://github.com/WCRP-CMIP/CMIP6_CVs/issues/386
PJD 26 Jul 2017    - Register source_id SAM0-UNICON https://github.com/WCRP-CMIP/CMIP6_CVs/issues/387
PJD 27 Jul 2017    - Revise MIROC and SNU source_id values https://github.com/WCRP-CMIP/CMIP6_CVs/pull/385#issuecomment-318256867,
                     https://github.com/WCRP-CMIP/CMIP6_CVs/issues/387#issuecomment-318308002
<<<<<<< HEAD
PJD  2 Aug 2017    - Start work on per file versioning
=======
PJD 10 Aug 2017    - Register source_id IPSL-CM6A-LR https://github.com/WCRP-CMIP/CMIP6_CVs/issues/392
PJD  7 Sep 2017    - Augment activity_id format with description https://github.com/WCRP-CMIP/CMIP6_CVs/issues/397
>>>>>>> c2821709
                   - TODO: Check all source_id activity_participation entries against activity_id list
                   - TODO: Generate table_id from dataRequest https://github.com/WCRP-CMIP/CMIP6_CVs/issues/166
                   - TODO: Redirect sources to CMIP6_CVs master files (not cmip6-cmor-tables) ; coordinate, formula_terms, grids
                   - TODO: Generate function for json compositing

@author: durack1
"""

#%% Import statements
#import copy ; # Useful for copy.deepcopy() of dictionaries
import datetime
import gc
import json
import os
import shlex
import ssl
import subprocess
from durolib import readJsonCreateDict
from durolib import getGitInfo
#import pyexcel_xlsx as pyx ; # requires openpyxl ('pip install openpyxl'), pyexcel-io ('git clone https://github.com/pyexcel/pyexcel-io')
# pyexcel-xlsx ('git clone https://github.com/pyexcel/pyexcel-xlsx'), and unidecode ('conda install unidecode')
#from string import replace
#from unidecode import unidecode
#import pdb

<<<<<<< HEAD
#%% Set commit message and version identifiers
commitMessage = '\"Revise MIROC and SNU source_id values\"'
versionMipEra = 6 ; # CMIP6 id - The first integer is “6”, indicating the CV collection is for use in CMIP6
versionCVStructure = 0 ; # Incremented when the structure/format of CV’s changes or a new CV is added
versionCVContent = 0 ; # Incremented when a change to existing content is made other than “source_id” or “institution_id”
# All versions above require a new tag to be generated
versionCVCommit = '' ; # Incremented whenever a new source_id and/or institution_id is added or amended
# Have to think about last entry, as only single commit (and not per file commit) will work here

#170815 1325 - latest versions below
#CMIP6_activity_id.json Wed Apr 12 18:46:00 2017 -0700 'Issue276 durack1 add missing activity_id values (#283)' https://github.com/WCRP-CMIP/CMIP6_CVs/commit/9bd004b539cab67c2b2c5b2b285220283d5ff4f9
#CMIP6_experiment_id.json Wed Jun 14 14:05:00 2017 -0700 'Issue344 durack1 rename experiment_id lfmip-pdL-princeton (#350)' https://github.com/WCRP-CMIP/CMIP6_CVs/commit/9ffae961621a798987d8f72704873bce4f598108
#CMIP6_frequency.json Wed Jun 14 13:53:00 2017 -0700 'Issue342 durack1 frequency augment format with identifiers (#349)' https://github.com/WCRP-CMIP/CMIP6_CVs/commit/8825b468b2bc962be70edf7f95e3e183afdd2c12
#CMIP6_grid_label.json Thu Nov 17 11:52:00 2016 -0700 'Issue130 durack1 revise grid_label (#147)' https://github.com/WCRP-CMIP/CMIP6_CVs/commit/ba7b9418e432008312ed4ccf54f2d30233ad952d
#CMIP6_institution_id.json Wed Jul 26 15:21:00 2016 -0700 'Issue386 durack1 register institution_id SNU (#388)' https://github.com/WCRP-CMIP/CMIP6_CVs/commit/16b1b0dacd12eaa177846623efa59ed20872a226
#CMIP6_license.json Mon Feb 27 10:30:00 2016 -0700 'Issue225 durack1 add institution_id THU (#232)' https://github.com/WCRP-CMIP/CMIP6_CVs/commit/7917f3bc2fc4739808f5fa05870ab35411bd4f44
#CMIP6_nominal_resolution.json Tues Nov 15 16:04:00 2016 -0700 'Issue141 durack1 update grid_resolution to nominal_resolution (#143)' https://github.com/WCRP-CMIP/CMIP6_CVs/commit/c45c83d65814fa3caaa965554f0d7eb74b80a186
#CMIP6_realm.json Tues Apr 18 12:03:00 2017 -0700 'Issue285 durack1 update realm format (#290)' https://github.com/WCRP-CMIP/CMIP6_CVs/commit/7de3c77a3cf91dd6c34509024d5493e40b1c8d9d
#CMIP6_required_global_attributes.json Thu Mar 16 12:59:00 2017 -0700 'deleted trailing comma from list' https://github.com/WCRP-CMIP/CMIP6_CVs/commit/534fa1b7ac02a92c6b7e2e770f4e34d73ae94d4c
#CMIP6_source_id.json Thu Aug 10 07:52:00 2017 -0700 'Issue392 durack1 register source_id IPSL-CM6A-LR (#393)' https://github.com/WCRP-CMIP/CMIP6_CVs/commit/e44cd842b97dd1e3a538204060a452771b4b091f
#CMIP6_source_type.json Tue Jun 27 09:11:00 2017 -0700 'Corrected BGCM to read BGC' https://github.com/WCRP-CMIP/CMIP6_CVs/commit/bfae21f5b740cfdf0e950ab7f635f8cf092a47a3
#CMIP6_sub_experiment_id.json Wed Mar 8 11:27:00 2017 -0700 'Issue1 durack1 update experiment_id from spreadsheet (MIP-chair review) (#241)' https://github.com/WCRP-CMIP/CMIP6_CVs/commit/af9202b7e26d357aa988c1741b7a25f90fdedbfd
#CMIP6_table_id.json Fri Jan 13 09:27:00 2017 -0700 'Issue199 durack1 update table_id to Data Request v1.0 (#200)' https://github.com/WCRP-CMIP/CMIP6_CVs/commit/f4a9fc202b7bea32038d92791cbce95af75022ab
#README.md Wed Mar 22 09:46:00 2017 -0700 'shortened through minor edits' https://github.com/WCRP-CMIP/CMIP6_CVs/commit/412f96f8df75be49b77bb9b55455fab7c7b260b4
#mip_era.json Thu Aug 25 17:21:00 2016 -0700 'Fix #36 - Add CV name to json structure' https://github.com/WCRP-CMIP/CMIP6_CVs/commit/317f9e6b0a8ea1dbd85a61a5a1420c1972a6d12b
#"version_metadata":{
#   "author":"Paul J. Durack <durack1@llnl.gov>",
#   "CV_collection_version":"6.5.2.22", 
#   "CV_collection_modified":"Wed Jul 26 09:19:24 2017 -0700",
#   "activity_id_CV_modified":"Wed Feb 1 07:14:22 2017 -0700",    ![The name of this entry would depend on the CV.]
#   "activity_id_CV_change":"Added FAFMIP to list", 
#   "latest_tag_point":"30; gf11d16d", ! is this right?
#   "previous_commit":"cf5676f5f6ee42efd211608647aad38324505dd6"
#}
=======
#%% Set commit message
commitMessage = '\"Augment activity_id format with description\"'
>>>>>>> c2821709

#%% Define functions
# Get repo metadata
def getFileHistory(filePath):
    # Call getGitInfo
    versionInfo = getGitInfo(filePath)
    if versionInfo == None:
        return None
    else:
        # print results
        #for count in range(0,len(versionInfo)):
        #    print count,versionInfo[count]

        version_metadata = {}
        version_metadata['author'] = versionInfo[4].replace('author: ','')
        version_metadata['creation_date'] = versionInfo[3].replace('date: ','')
        version_metadata['institution_id'] = 'PCMDI'
        version_metadata['latest_tag_point'] = versionInfo[2].replace('latest_tagPoint: ','')
        version_metadata['note'] = versionInfo[1].replace('note: ','')
        version_metadata['previous_commit'] = versionInfo[0].replace('commit: ','')

        #print version_metadata

        return version_metadata

#%% Create urllib2 context to deal with lab/LLNL web certificates
ctx                 = ssl.create_default_context()
ctx.check_hostname  = False
ctx.verify_mode     = ssl.CERT_NONE

#%% List target controlled vocabularies (CVs)
masterTargets = [
    'activity_id',
    'experiment_id',
    'frequency',
    'grid_label',
    'institution_id',
    'license',
    'mip_era',
    'nominal_resolution',
    'realm',
    'required_global_attributes',
    'source_id',
    'source_type',
    'sub_experiment_id',
    'table_id'
]

#%% Activities
activity_id = {
    'AerChemMIP':'Aerosols and Chemistry Model Intercomparison Project',
    'C4MIP':'Coupled Climate Carbon Cycle Model Intercomparison Project',
    'CFMIP':'Cloud Feedback Model Intercomparison Project',
    'CMIP':'CMIP DECK: 1pctCO2, abrupt4xCO2, amip, esm-piControl, esm-historical, historical, and piControl experiments',
    'CORDEX':'Coordinated Regional Climate Downscaling Experiment',
    'DAMIP':'Detection and Attribution Model Intercomparison Project',
    'DCPP':'Decadal Climate Prediction Project',
    'DynVarMIP':'Dynamics and Variability Model Intercomparison Project',
    'FAFMIP':'Flux-Anomaly-Forced Model Intercomparison Project',
    'GMMIP':'Global Monsoons Model Intercomparison Project',
    'GeoMIP':'Geoengineering Model Intercomparison Project',
    'HighResMIP':'High-Resolution Model Intercomparison Project',
    'ISMIP6':'Ice Sheet Model Intercomparison Project for CMIP6',
    'LS3MIP':'Land Surface, Snow and Soil Moisture',
    'LUMIP':'Land-Use Model Intercomparison Project',
    'OMIP':'Ocean Model Intercomparison Project',
    'PMIP':'Palaeoclimate Modelling Intercomparison Project',
    'RFMIP':'Radiative Forcing Model Intercomparison Project',
    'SIMIP':'Sea Ice Model Intercomparison Project',
    'ScenarioMIP':'Scenario Model Intercomparison Project',
    'VIACSAB':'Vulnerability, Impacts, Adaptation and Climate Services Advisory Board',
    'VolMIP':'Volcanic Forcings Model Intercomparison Project'
}

#%% Experiments
tmp = [['experiment_id','https://raw.githubusercontent.com/WCRP-CMIP/CMIP6_CVs/master/CMIP6_experiment_id.json']
      ] ;
experiment_id = readJsonCreateDict(tmp)
experiment_id = experiment_id.get('experiment_id')
experiment_id = experiment_id.get('experiment_id') ; # Fudge to extract duplicate level

# Fix issues
#==============================================================================
# Example new experiment_id entry
#key = 'ssp119'
#experiment_id[key] = {}
#experiment_id[key]['activity_id'] = ['ScenarioMIP']
#experiment_id[key]['additional_allowed_model_components'] = ['AER','CHEM','BGC']
#experiment_id[key]['description'] = 'Future scenario with low radiative forcing throughout reaching about 1.9 W/m2 in 2100 based on SSP1. Concentration-driven'
#experiment_id[key]['end_year'] = '2100'
#experiment_id[key]['experiment'] = 'low-end scenario reaching 1.9 W m-2, based on SSP1'
#experiment_id[key]['experiment_id'] = key
#experiment_id[key]['min_number_yrs_per_sim'] = '86'
#experiment_id[key]['parent_activity_id'] = ['CMIP']
#experiment_id[key]['parent_experiment_id'] = ['historical']
#experiment_id[key]['required_model_components'] = ['AOGCM']
#experiment_id[key]['start_year'] = '2015'
#experiment_id[key]['sub_experiment_id'] = ['none']
#experiment_id[key]['tier'] = '2'
# Rename
#experiment_id['land-noShiftCultivate'] = experiment_id.pop('land-noShiftcultivate')
# Remove
#experiment_id.pop('land-noShiftcultivate')
#==============================================================================
'''
# xlsx import
# Fields
# Alpha/json order, xlsx column, value
# 1  0  experiment_id string
# 2  1  activity_id list
# 3  8  additional_allowed_model_components list
# 4  13 description string
# 5  10 end_year string
# 6  2  experiment string
# 7  11 min_number_yrs_per_sim string
# 8  12 parent_activity_id list
# 9  6  parent_experiment_id list
# 10 7  required_model_components list
# 11 9  start_year string
# 12 5  sub_experiment string
# 13 4  sub_experiment_id string
# 14 3  tier string

os.chdir('/sync/git/CMIP6_CVs/src')
inFile = '170307_CMIP6_expt_list.xlsx'
data = pyx.get_data(inFile)
data = data['Sheet1']
headers = data[3]
experiment_id = {}
for count in range(4,len(data)):
    if data[count] == []:
        #print count,'blank field'
        continue
    row = data[count]
    key = row[0] ; #replace(row[0],'_ ','_')
    experiment_id[key] = {}
    for count2,entry in enumerate(headers):
        if count2 == 5:
            continue ; # Skip sub_experiment
        entry = replace(entry,'_ ','_') ; # clean up spaces
        entry = replace(entry,' ', '_') ; # replace spaces with underscores
        if count2 >= len(row):
            experiment_id[key][entry] = ''
            continue
        value = row[count2]
        if count2 in [1,4,6,7,8,12]:
            if value == None:
                pass
            elif value == 'no parent':
                pass
            elif 'no parent,' in value:
                value = ['no parent',replace(value,'no parent,','').strip()] ; # deal with multiple entries (including 'no parent')
                pass
            else:
                value = replace(value,',','') ; # remove ','
                value = value.split() ; # Change type to list
                #print value
        if type(value) == long:
            experiment_id[key][entry] = str(value) ; #replace(str(value),' ','')
        elif type(value) == list:
            experiment_id[key][entry] = value
        elif value == None:
            experiment_id[key][entry] = '' ; # changed from none to preserve blank entries
        else:
            value = replace(value,'    ',' ') ; # replace whitespace
            value = replace(value,'   ',' ') ; # replace whitespace
            value = replace(value,'  ',' ') ; # replace whitespace
            experiment_id[key][entry] = unidecode(value) ; #replace(unidecode(value),' ','')
            try:
                unidecode(value)
            except:
                print count,count2,key,entry,value
del(inFile,data,headers,count,row,key,entry,value) ; gc.collect()
'''

#%% Frequencies
frequency = {
    '1hr':'sampled hourly',
    '1hrClimMon':'monthly climatology of diurnal cycle computed from hourly samples',
    '3hr':'sampled every 3 hours',
    '6hr':'sampled every 6 hours',
    'day':'daily mean samples',
    'dec':'decadal mean samples',
    'fx':'fixed (time invariant) field',
    'mon':'monthly mean samples',
    'monClim':'monthly climatology computed from monthly mean samples',
    'subhr':'sampled sub-hourly',
    'yr':'annual mean samples'
}

#%% Grid labels
grid_label = [
    'gm',
    'gn',
    'gna',
    'gng',
    'gnz',
    'gr',
    'gr1',
    'gr1a',
    'gr1g',
    'gr1z',
    'gr2',
    'gr2a',
    'gr2g',
    'gr2z',
    'gr3',
    'gr3a',
    'gr3g',
    'gr3z',
    'gr4',
    'gr4a',
    'gr4g',
    'gr4z',
    'gr5',
    'gr5a',
    'gr5g',
    'gr5z',
    'gr6',
    'gr6a',
    'gr6g',
    'gr6z',
    'gr7',
    'gr7a',
    'gr7g',
    'gr7z',
    'gr8',
    'gr8a',
    'gr8g',
    'gr8z',
    'gr9',
    'gr9a',
    'gr9g',
    'gr9z',
    'gra',
    'grg',
    'grz'
]

#%% Institutions
institution_id = {
    'AWI': 'Alfred Wegener Institute, Helmholtz Centre for Polar and Marine Research, Am Handelshafen 12, 27570 Bremerhaven, Germany',
    'BNU': 'Beijing Normal University, Beijing 100875, China',
    'CAMS': 'Chinese Academy of Meteorological Sciences, Beijing 100081, China',
    'CCCR-IITM': 'Centre for Climate Change Research, Indian Institute of Tropical Meteorology Pune, Maharashtra 411 008, India',
    'CCCma': 'Canadian Centre for Climate Modelling and Analysis, Victoria, BC V8P 5C2, Canada',
    'CMCC': 'Fondazione Centro Euro-Mediterraneo sui Cambiamenti Climatici, Lecce 73100, Italy',
    'CNRM-CERFACS': 'CNRM (Centre National de Recherches Meteorologiques, Toulouse 31057, France), CERFACS (Centre Europeen de Recherche et de Formation Avancee en Calcul Scientifique, Toulouse 31057, France)',
    'CSIR-CSIRO': 'CSIR (Council for Scientific and Industrial Research - Natural Resources and the Environment, Pretoria, 0001, South Africa), CSIRO (Commonwealth Scientific and Industrial Research Organisation and Bureau of Meteorology, Melbourne, Victoria 3208, Australia)',
    'CSIRO-BOM': 'Commonwealth Scientific and Industrial Research Organisation and Bureau of Meteorology, Melbourne, Victoria 3208, Australia',
    'EC-Earth-Consortium': 'KNMI, The Netherlands; SMHI, Sweden; DMI, Denmark; AEMET, Spain; Met Eireann, Ireland; CNR-ISAC, Italy; Instituto de Meteorologia, Portugal; FMI, Finland; BSC, Spain; Centro de Geofisica, University of Lisbon, Portugal; ENEA, Italy; Geomar, Germany; Geophysical Institute, University of Bergen, Norway; ICHEC, Ireland; ICTP, Italy; IMAU, The Netherlands; IRV, Sweden;  Lund University, Sweden; Meteorologiska Institutionen, Stockholms University, Sweden; Niels Bohr Institute, University of Copenhagen, Denmark; NTNU, Norway; SARA, The Netherlands; Unite ASTR, Belgium; Universiteit Utrecht, The Netherlands; Universiteit Wageningen, The Netherlands; University College Dublin, Ireland; Vrije Universiteit Amsterdam, the Netherlands; University of Helsinki, Finland; KIT, Karlsruhe, Germany; USC, University of Santiago de Compostela, Spain; Uppsala Universitet, Sweden; NLeSC, Netherlands eScience Center, The Netherlands',
    'FIO-RONM': 'FIO (First Institute of Oceanography, State Oceanic Administration, Qingdao 266061, China), RONM (Laboratory for Regional Oceanography and Numerical Modeling, Qingdao National Laboratory for Marine Science and Technology, Qingdao 266237, China)',
    'INM': 'Institute for Numerical Mathematics, Russian Academy of Science, Moscow 119991, Russia',
    'INPE': 'National Institute for Space Research, Cachoeira Paulista, SP 12630-000, Brazil',
    'IPSL': 'Institut Pierre Simon Laplace, Paris 75252, France',
    'MESSy-Consortium': 'The Modular Earth Submodel System (MESSy) Consortium, represented by the Institute for Physics of the Atmosphere, Deutsches Zentrum fur Luft- und Raumfahrt (DLR), Wessling, Bavaria 82234, Germany',
    'MIROC': 'JAMSTEC (Japan Agency for Marine-Earth Science and Technology, Kanagawa 236-0001, Japan), AORI (Atmosphere and Ocean Research Institute, The University of Tokyo, Chiba 277-8564, Japan), NIES (National Institute for Environmental Studies, Ibaraki 305-8506, Japan), and AICS (RIKEN Advanced Institute for Computational Science, Hyogo 650-0047, Japan)',
    'MOHC': 'Met Office Hadley Centre, Fitzroy Road, Exeter, Devon, EX1 3PB, UK',
    'MPI-M': 'Max Planck Institute for Meteorology, Hamburg 20146, Germany',
    'MRI': 'Meteorological Research Institute, Tsukuba, Ibaraki 305-0052, Japan',
    'NASA-GISS': 'Goddard Institute for Space Studies, New York, NY 10025, USA',
    'NCAR': 'National Center for Atmospheric Research, Boulder, CO 80301, USA',
    'NCC': 'NorESM Climate modeling Consortium consisting of CICERO (Center for International Climate and Environmental Research, Oslo 0349), MET-Norway (Norwegian Meteorological Institute, Oslo 0313), NERSC (Nansen Environmental and Remote Sensing Center, Bergen 5006), NILU (Norwegian Institute for Air Research, Kjeller 2027), UiB (University of Bergen, Bergen 5007), UiO (University of Oslo, Oslo 0313) and UNI (Uni Research, Bergen 5008), Norway',
    'NERC': 'Natural Environment Research Council, STFC-RAL, Harwell, Oxford, OX11 0QX, UK',
    'NIMS-KMA': 'National Institute of Meteorological Sciences/Korea Meteorological Administration, Climate Research Division, Seoho-bukro 33, Seogwipo-si, Jejudo 63568, Republic of Korea',
    'NOAA-GFDL': 'National Oceanic and Atmospheric Administration, Geophysical Fluid Dynamics Laboratory, Princeton, NJ 08540, USA',
    'NUIST': 'Nanjing University of Information Science and Technology, Nanjing, 210044, China',
    'PCMDI': 'Program for Climate Model Diagnosis and Intercomparison, Lawrence Livermore National Laboratory, Livermore, CA 94550, USA',
    'SNU': 'Seoul National University, Seoul 08826, Republic of Korea',
    'THU': 'Department of Earth System Science, Tsinghua University, Beijing 100084, China'
}

#%% CMIP6 License
license = [
    'CMIP6 model data produced by <Your Centre Name> is licensed under a Creative Commons Attribution-[NonCommercial-]ShareAlike 4.0 International License (https://creativecommons.org/licenses). Consult https://pcmdi.llnl.gov/CMIP6/TermsOfUse for terms of use governing CMIP6 output, including citation requirements and proper acknowledgment. Further information about this data, including some limitations, can be found via the further_info_url (recorded as a global attribute in this file)[ and at <some URL maintained by modeling group>]. The data producers and data providers make no warranty, either express or implied, including, but not limited to, warranties of merchantability and fitness for a particular purpose. All liabilities arising from the supply of the information (including any liability arising in negligence) are excluded to the fullest extent permitted by law.'
]

#%% MIP eras
mip_era = ['CMIP1', 'CMIP2', 'CMIP3', 'CMIP5', 'CMIP6']

#%% Nominal resolutions
nominal_resolution = [
    '0.5 km',
    '1 km',
    '10 km',
    '100 km',
    '1000 km',
    '10000 km',
    '1x1 degree',
    '2.5 km',
    '25 km',
    '250 km',
    '2500 km',
    '5 km',
    '50 km',
    '500 km',
    '5000 km'
]

#%% Realms
realm = {
    'aerosol': 'Aerosol',
    'atmos': 'Atmosphere',
    'atmosChem': 'Atmospheric Chemistry',
    'land': 'Land Surface',
    'landIce': 'Land Ice',
    'ocean': 'Ocean',
    'ocnBgchem': 'Ocean Biogeochemistry',
    'seaIce': 'Sea Ice'
}

#%% Required global attributes
required_global_attributes = [
    'Conventions',
    'activity_id',
    'creation_date',
    'data_specs_version',
    'experiment',
    'experiment_id',
    'forcing_index',
    'frequency',
    'further_info_url',
    'grid',
    'grid_label',
    'initialization_index',
    'institution',
    'institution_id',
    'license',
    'mip_era',
    'nominal_resolution',
    'physics_index',
    'product',
    'realization_index',
    'realm',
    'source',
    'source_id',
    'source_type',
    'sub_experiment',
    'sub_experiment_id',
    'table_id',
    'tracking_id',
    'variable_id',
    'variant_label'
]

#%% Source identifiers
tmp = [['source_id','https://raw.githubusercontent.com/WCRP-CMIP/CMIP6_CVs/master/CMIP6_source_id.json']
      ] ;
source_id = readJsonCreateDict(tmp)
source_id = source_id.get('source_id')
source_id = source_id.get('source_id') ; # Fudge to extract duplicate level

# Fix issues
#==============================================================================
#key = 'AWI-CM-1-0-HR'
#source_id[key] = {}
#source_id[key]['activity_participation'] = [
# 'CORDEX',
# 'HighResMIP',
# 'OMIP',
# 'SIMIP',
# 'VIACSAB'
#]
#source_id[key]['cohort'] = [
# 'Registered'
#]
#source_id[key]['institution_id'] = [
# 'AWI'
#]
#source_id[key]['label'] = 'AWI-CM 1.0 HR'
#source_id[key]['label_extended'] = 'AWI-CM 1.0 HR'
#source_id[key]['model_component'] = {}
#source_id[key]['model_component']['aerosol'] = {}
#source_id[key]['model_component']['aerosol']['description'] = 'none'
#source_id[key]['model_component']['aerosol']['nominal_resolution'] = 'none'
#source_id[key]['model_component']['atmos'] = {}
#source_id[key]['model_component']['atmos']['description'] = 'ECHAM6.3.02p4 (T127L95 native atmosphere T127 gaussian grid; 384 x 192 longitude/latitude; 95 levels; top level 80 km)'
#source_id[key]['model_component']['atmos']['nominal_resolution'] = '100 km'
#source_id[key]['model_component']['atmosChem'] = {}
#source_id[key]['model_component']['atmosChem']['description'] = 'none'
#source_id[key]['model_component']['atmosChem']['nominal_resolution'] = 'none'
#source_id[key]['model_component']['land'] = {}
#source_id[key]['model_component']['land']['description'] = 'JSBACH 3.10'
#source_id[key]['model_component']['land']['nominal_resolution'] = '100 km'
#source_id[key]['model_component']['landIce'] = {}
#source_id[key]['model_component']['landIce']['description'] = 'none'
#source_id[key]['model_component']['landIce']['nominal_resolution'] = 'none'
#source_id[key]['model_component']['ocean'] = {}
#source_id[key]['model_component']['ocean']['description'] = 'FESOM 1.4 (unstructured grid in the horizontal with 1306775 wet nodes; 46 levels; top grid cell 0-5 m)'
#source_id[key]['model_component']['ocean']['nominal_resolution'] = '25 km'
#source_id[key]['model_component']['ocnBgchem'] = {}
#source_id[key]['model_component']['ocnBgchem']['description'] = 'none'
#source_id[key]['model_component']['ocnBgchem']['nominal_resolution'] = 'none'
#source_id[key]['model_component']['seaIce'] = {}
#source_id[key]['model_component']['seaIce']['description'] = 'FESOM 1.4'
#source_id[key]['model_component']['seaIce']['nominal_resolution'] = '25 km'
#source_id[key]['release_year'] = '2017'
#source_id[key]['source_id'] = key
'''
Descriptors were documented in http://pcmdi.github.io/projects/cmip5/CMIP5_output_metadata_requirements.pdf?id=76
Information above can be found in AR5 Table 9.A.1 http://www.climatechange2013.org/images/report/WG1AR5_Chapter09_FINAL.pdf#page=114
'''

#%% Source types
source_type = [
    'AER',
    'AGCM',
    'AOGCM',
    'BGC',
    'CHEM',
    'ISM',
    'LAND',
    'OGCM',
    'RAD',
    'SLAB'
]

#%% Sub experiment ids
sub_experiment_id = {}
sub_experiment_id['none'] = 'none'
sub_experiment_id['s1910'] = 'initialized near end of year 1910'
sub_experiment_id['s1950'] = 'initialized near end of year 1950'
for yr in range(1960,2030):
    sub_experiment_id[''.join(['s',str(yr)])] = ' '.join(['initialized near end of year',str(yr)])

#%% Table ids
table_id = [
    '3hr',
    '6hrLev',
    '6hrPlev',
    '6hrPlevPt',
    'AERday',
    'AERhr',
    'AERmon',
    'AERmonZ',
    'Amon',
    'CF3hr',
    'CFday',
    'CFmon',
    'CFsubhr',
    'E1hr',
    'E1hrClimMon',
    'E3hr',
    'E3hrPt',
    'E6hrZ',
    'Eday',
    'EdayZ',
    'Efx',
    'Emon',
    'EmonZ',
    'Esubhr',
    'Eyr',
    'IfxAnt',
    'IfxGre',
    'ImonAnt',
    'ImonGre',
    'IyrAnt',
    'IyrGre',
    'LImon',
    'Lmon',
    'Oclim',
    'Oday',
    'Odec',
    'Ofx',
    'Omon',
    'Oyr',
    'SIday',
    'SImon',
    'day',
    'fx'
]

#%% Define clean functions
def cleanString(string):
    if isinstance(string,str) or isinstance(string,unicode):
    # Take a string and clean it for standard errors
        string = string.strip()  # Remove trailing whitespace
        string = string.strip(',.')  # Remove trailing characters
        string = string.replace(' + ', ' and ')  # Replace +
        string = string.replace(' & ', ' and ')  # Replace +
        string = string.replace('   ', ' ')  # Replace '  ', '   '
        string = string.replace('  ', ' ')  # Replace '  ', '   '
        string = string.replace('None','none')  # Replace None, none
        #string = string.replace('(&C', '(and C') # experiment_id html fix
        #string = string.replace('(& ','(and ') # experiment_id html fix
        #string = string.replace('GHG&ODS','GHG and ODS') # experiment_id html fix
        #string = string.replace('anthro ', 'anthropogenic ')  # Replace anthro
        #string = string.replace('piinatubo', 'pinatubo')  # Replace piinatubo
    else:
        print 'Non-string argument, aborting..'
        print string
        return string

    return string

def dictDepth(x):
    if type(x) is dict and x:
        return 1 + max(dictDepth(x[a]) for a in x)
    if type(x) is list and x:
        return 1 + max(dictDepth(a) for a in x)
    return 0

#You can walk a nested dictionary using recursion
def walk_dict(dictionary):
    for key in dictionary:
        if isinstance(dictionary[key], dict):
           walk_dict(dictionary[key])
        else:
           #do something with dictionary[k]
           pass

#%% Write variables to files
for jsonName in masterTargets:
    # Clean experiment formats
    if jsonName in ['experiment_id','source_id']:
        dictToClean = eval(jsonName)
        for key, value in dictToClean.iteritems():
            for values in value.iteritems():
                # values is a tuple
                # test for dictionary
                if type(values[1]) is list:
                    #print 'elif list'
                    #print values[1],values[0]
                    new = []
                    for count in range(0,len(values[1])):
                        #print key,count
                        #print type(values[1][count])
                        string = values[1][count]
                        string = cleanString(string) ; # Clean string
                        new += [string]
                        #print new
                    dictToClean[key][values[0]] = new
                elif type(values[1]) is dict:
                    #print 'elif dict'
                    # determine dict depth
                    pdepth = dictDepth(values[1])
                    keyInd = values[0]
                    keys1 = values[1].keys()
                    for d1Key in keys1:
                        keys2 = values[1][d1Key].keys()
                        for d2Key in keys2:
                            #print key
                            #print values[0]
                            #print values[1]
                            #print d1Key,d2Key
                            string = dictToClean[key][keyInd][d1Key][d2Key]
                            string = cleanString(string) ; # Clean string
                            dictToClean[key][keyInd][d1Key][d2Key] = string
                elif type(values[0]) in [str,unicode]:
                    #print 'elif str unicode',type(values[0])
                    string = dictToClean[key][values[0]]
                    string = cleanString(string) ; # Clean string
                    dictToClean[key][values[0]] = string
                # Original checks
                #string = dictToClean[key][values[0]]
                #string = cleanString(string) ; # Clean string
                #dictToClean[key][values[0]] = string
        vars()[jsonName] = dictToClean
    # Write file
    if jsonName == 'mip_era':
        outFile = ''.join(['../', jsonName, '.json'])
    else:
        outFile = ''.join(['../CMIP6_', jsonName, '.json'])
    # Get repo version/metadata
    path = os.path.realpath(__file__)
    outFileTest = outFile.replace('../',path.replace('src/writeJson.py',''))
    #print outFileTest
    versionInfo = getFileHistory(outFileTest)
    #versionInfo = None ; # Used to add a new file
    if versionInfo == None:
        versionInfo = {}
        versionInfo['author'] = 'Paul J. Durack <durack1@llnl.gov>'
        versionInfo['creation_date'] = ''.join([datetime.datetime.now().strftime('%c'),' -0800'])
        versionInfo['institution_id'] = 'PCMDI'
        versionInfo['latest_tag_point'] = 'None'
        versionInfo['note'] = 'None'
        versionInfo['previous_commit'] = 'None'

    # Check file exists
    if os.path.exists(outFile):
        print 'File existing, purging:', outFile
        os.remove(outFile)
    # Create host dictionary
    jsonDict = {}
    jsonDict[jsonName] = eval(jsonName)
    # Append repo version/metadata
    jsonDict['version_metadata'] = versionInfo
    fH = open(outFile, 'w')
    json.dump(
        jsonDict,
        fH,
        ensure_ascii=True,
        sort_keys=True,
        indent=4,
        separators=(
            ',',
            ':'),
        encoding="utf-8")
    fH.close()

    # Convert to a per file commit
    args = shlex.split(''.join(['git commit -am ',commitMessage]))
    p = subprocess.Popen(args, stdout=subprocess.PIPE, stderr=subprocess.PIPE, cwd='./')

    # If source_id generate revised html - process both experiment_id and source_id (alpha order)
    if jsonName == 'source_id':
        #json_to_html.py ../CMIP6_experiment_id.json experiment_id CMIP6_experiment_id.html
        args = shlex.split('python ./json_to_html.py')
        p = subprocess.Popen(args, stdout=subprocess.PIPE, stderr=subprocess.PIPE, cwd='./')

        args = shlex.split(''.join(['git commit -am ',commitMessage]))
        p = subprocess.Popen(args, stdout=subprocess.PIPE, stderr=subprocess.PIPE, cwd='./')

del(jsonName, jsonDict, outFile)
gc.collect()

# Validate - only necessary if files are not written by json module<|MERGE_RESOLUTION|>--- conflicted
+++ resolved
@@ -205,12 +205,9 @@
 PJD 26 Jul 2017    - Register source_id SAM0-UNICON https://github.com/WCRP-CMIP/CMIP6_CVs/issues/387
 PJD 27 Jul 2017    - Revise MIROC and SNU source_id values https://github.com/WCRP-CMIP/CMIP6_CVs/pull/385#issuecomment-318256867,
                      https://github.com/WCRP-CMIP/CMIP6_CVs/issues/387#issuecomment-318308002
-<<<<<<< HEAD
 PJD  2 Aug 2017    - Start work on per file versioning
-=======
 PJD 10 Aug 2017    - Register source_id IPSL-CM6A-LR https://github.com/WCRP-CMIP/CMIP6_CVs/issues/392
 PJD  7 Sep 2017    - Augment activity_id format with description https://github.com/WCRP-CMIP/CMIP6_CVs/issues/397
->>>>>>> c2821709
                    - TODO: Check all source_id activity_participation entries against activity_id list
                    - TODO: Generate table_id from dataRequest https://github.com/WCRP-CMIP/CMIP6_CVs/issues/166
                    - TODO: Redirect sources to CMIP6_CVs master files (not cmip6-cmor-tables) ; coordinate, formula_terms, grids
@@ -236,7 +233,6 @@
 #from unidecode import unidecode
 #import pdb
 
-<<<<<<< HEAD
 #%% Set commit message and version identifiers
 commitMessage = '\"Revise MIROC and SNU source_id values\"'
 versionMipEra = 6 ; # CMIP6 id - The first integer is “6”, indicating the CV collection is for use in CMIP6
@@ -246,8 +242,8 @@
 versionCVCommit = '' ; # Incremented whenever a new source_id and/or institution_id is added or amended
 # Have to think about last entry, as only single commit (and not per file commit) will work here
 
-#170815 1325 - latest versions below
-#CMIP6_activity_id.json Wed Apr 12 18:46:00 2017 -0700 'Issue276 durack1 add missing activity_id values (#283)' https://github.com/WCRP-CMIP/CMIP6_CVs/commit/9bd004b539cab67c2b2c5b2b285220283d5ff4f9
+#170907 1114 - latest versions below
+#CMIP6_activity_id.json Thu Sep 7 10:30:00 2017 -0700 'Issue397 durack1 augment activity_id with description (#400)' https://github.com/WCRP-CMIP/CMIP6_CVs/commit/c28217095e8ca770b6cd63fa97b8d022ca52aea7
 #CMIP6_experiment_id.json Wed Jun 14 14:05:00 2017 -0700 'Issue344 durack1 rename experiment_id lfmip-pdL-princeton (#350)' https://github.com/WCRP-CMIP/CMIP6_CVs/commit/9ffae961621a798987d8f72704873bce4f598108
 #CMIP6_frequency.json Wed Jun 14 13:53:00 2017 -0700 'Issue342 durack1 frequency augment format with identifiers (#349)' https://github.com/WCRP-CMIP/CMIP6_CVs/commit/8825b468b2bc962be70edf7f95e3e183afdd2c12
 #CMIP6_grid_label.json Thu Nov 17 11:52:00 2016 -0700 'Issue130 durack1 revise grid_label (#147)' https://github.com/WCRP-CMIP/CMIP6_CVs/commit/ba7b9418e432008312ed4ccf54f2d30233ad952d
@@ -264,17 +260,13 @@
 #mip_era.json Thu Aug 25 17:21:00 2016 -0700 'Fix #36 - Add CV name to json structure' https://github.com/WCRP-CMIP/CMIP6_CVs/commit/317f9e6b0a8ea1dbd85a61a5a1420c1972a6d12b
 #"version_metadata":{
 #   "author":"Paul J. Durack <durack1@llnl.gov>",
-#   "CV_collection_version":"6.5.2.22", 
+#   "CV_collection_version":"6.5.2.22",
 #   "CV_collection_modified":"Wed Jul 26 09:19:24 2017 -0700",
 #   "activity_id_CV_modified":"Wed Feb 1 07:14:22 2017 -0700",    ![The name of this entry would depend on the CV.]
-#   "activity_id_CV_change":"Added FAFMIP to list", 
+#   "activity_id_CV_change":"Added FAFMIP to list",
 #   "latest_tag_point":"30; gf11d16d", ! is this right?
 #   "previous_commit":"cf5676f5f6ee42efd211608647aad38324505dd6"
 #}
-=======
-#%% Set commit message
-commitMessage = '\"Augment activity_id format with description\"'
->>>>>>> c2821709
 
 #%% Define functions
 # Get repo metadata
